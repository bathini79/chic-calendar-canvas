import { serve } from "https://deno.land/std@0.168.0/http/server.ts";
import { createClient } from "https://esm.sh/@supabase/supabase-js@2.26.0";
// Define CORS headers
const corsHeaders = {
  'Access-Control-Allow-Origin': '*',
  'Access-Control-Allow-Headers': 'authorization, x-client-info, apikey, content-type'
};
serve(async (req)=>{
  // Handle CORS preflight requests
  if (req.method === 'OPTIONS') {
    return new Response(null, {
      headers: corsHeaders
    });
  }
  try {
<<<<<<< HEAD
    const { employeeData, sendWelcomeMessage = true, createAuthAccount = true } = await req.json();
=======
    const requestBody = await req.json();
    
    // Check if this is a delete request
    if (requestBody.action === 'delete' && requestBody.authUserId) {
      return handleDeleteAuthUser(requestBody.authUserId);
    }

    const { 
      employeeData, 
      sendWelcomeMessage = true,
      createAuthAccount = true,
      sendVerificationLink = true
    } = requestBody;

>>>>>>> 5e3da9c7
    if (!employeeData || !employeeData.name || !employeeData.phone) {
      throw new Error("Employee data is required with at least name and phone number");
    }
    // Create Supabase client
<<<<<<< HEAD
    const supabaseAdmin = createClient(Deno.env.get('SUPABASE_URL'), Deno.env.get('SUPABASE_SERVICE_ROLE_KEY'));
    // 1. Create the employee record
    const { data: newEmployee, error: employeeError } = await supabaseAdmin.from('employees').insert({
      name: employeeData.name,
      email: employeeData.email || (employeeData.phone + "@salon.com"),
      phone: employeeData.phone,
      photo_url: employeeData.photo_url || null,
      status: 'inactive',
      employment_type: employeeData.employment_type || 'stylist'
    }).select().single();
=======
    const supabaseAdmin = createClient(
      Deno.env.get('SUPABASE_URL') as string,
      Deno.env.get('SUPABASE_SERVICE_ROLE_KEY') as string
    );

    // 1. Create the employee record with inactive status
    const { data: newEmployee, error: employeeError } = await supabaseAdmin
      .from('employees')
      .insert({
        name: employeeData.name,
        email: employeeData.email || null,
        phone: employeeData.phone,
        photo_url: employeeData.photo_url || null,
        status: 'inactive', // Default to inactive until verified
        employment_type: employeeData.employment_type || 'stylist',
      })
      .select()
      .single();

>>>>>>> 5e3da9c7
    if (employeeError) {
      throw new Error(`Failed to create employee: ${employeeError.message}`);
    }
    const employeeId = newEmployee.id;
    // 2. Associate skills if provided
    if (employeeData.skills && employeeData.skills.length > 0) {
      const skillsToInsert = employeeData.skills.map((skillId)=>({
          employee_id: employeeId,
          service_id: skillId
        }));
      const { error: skillsError } = await supabaseAdmin.from('employee_skills').insert(skillsToInsert);
      if (skillsError) {
        console.error(`Error adding employee skills: ${skillsError.message}`);
      // Continue with the process even if skills insertion fails
      }
    }
    // 3. Associate locations if provided
    if (employeeData.locations && employeeData.locations.length > 0) {
      const locationsToInsert = employeeData.locations.map((locationId)=>({
          employee_id: employeeId,
          location_id: locationId
        }));
      const { error: locationsError } = await supabaseAdmin.from('employee_locations').insert(locationsToInsert);
      if (locationsError) {
        console.error(`Error adding employee locations: ${locationsError.message}`);
      // Continue with the process even if locations insertion fails
      }
    }
    // 4. Create auth account if requested
    let authAccountCreated = false;
    let authUserId = null;
    if (createAuthAccount) {
      try {
        // Generate email from phone if not provided
        const email = employeeData.email || `${employeeData.phone.replace(/\D/g, '')}@staff.internal`;
        // Generate random password
        const generatePassword = ()=>{
          const length = 12;
          const charset = "abcdefghijklmnopqrstuvwxyzABCDEFGHIJKLMNOPQRSTUVWXYZ0123456789!@#$%^&*()_+";
          let password = "";
          for(let i = 0; i < length; i++){
            const randomIndex = Math.floor(Math.random() * charset.length);
            password += charset[randomIndex];
          }
          return password;
        };
        const password = generatePassword();
        // Create user in auth system
        const { data: authUser, error: authError } = await supabaseAdmin.auth.admin.createUser({
          email,
          password,
          phone: employeeData.phone,
          email_confirm: true,
          user_metadata: {
            full_name: employeeData.name,
            employee_id: employeeId,
            employment_type: employeeData.employment_type || 'stylist'
          }
        });
        if (authError) throw authError;
<<<<<<< HEAD
=======
        
        authUserId = authUser.user.id;
        
>>>>>>> 5e3da9c7
        // Link auth user to employee record
        await supabaseAdmin.from('employees').update({
          auth_id: authUser.user.id
        }).eq('id', employeeId);
        authAccountCreated = true;
      } catch (error) {
        console.error(`Error creating auth account: ${error.message}`);
      // Continue with the process even if auth account creation fails
      }
    }
<<<<<<< HEAD
    // 5. Send welcome message if requested
=======

    // 5. Generate and send verification link if requested
    let verificationSent = false;
    let verificationLink = "";
    if (sendVerificationLink) {
      try {
        // Get base URL from request origin or use default
        const baseUrl = employeeData.baseUrl || `${Deno.env.get('SUPABASE_URL')}`;
        
        // Generate a random verification token
        const generateToken = () => {
          const length = 32;
          const charset = "abcdefghijklmnopqrstuvwxyzABCDEFGHIJKLMNOPQRSTUVWXYZ0123456789";
          let token = "";
          for (let i = 0; i < length; i++) {
            const randomIndex = Math.floor(Math.random() * charset.length);
            token += charset[randomIndex];
          }
          return token;
        };

        const verificationToken = generateToken();
        
        // Calculate expiration (24 hours from now)
        const expiresAt = new Date();
        expiresAt.setHours(expiresAt.getHours() + 24);
        
        // Store the verification token in the database
        const { error: tokenError } = await supabaseAdmin
          .from('employee_verification_links')
          .insert({
            employee_id: employeeId,
            verification_token: verificationToken,
            expires_at: expiresAt.toISOString(),
            used: false
          });
          
        if (tokenError) throw tokenError;
        
        // Create the verification link
        verificationLink = `${baseUrl}/verify?token=${verificationToken}&phone=${encodeURIComponent(employeeData.phone)}`;
        
        // Send the verification link via Gupshup
        try {
          // Check if Gupshup is configured
          const { data: providerConfigData, error: providerConfigError } = await supabaseAdmin
            .from('messaging_providers')
            .select('configuration')
            .eq('provider_name', 'gupshup')
            .single();
            
          if (providerConfigError || !providerConfigData?.configuration) {
            throw new Error('Gupshup config not found');
          }
          
          const gupshupConfig = providerConfigData.configuration;
          const GUPSHUP_API_KEY = gupshupConfig.api_key;
          const SOURCE_NUMBER = gupshupConfig.source_mobile.startsWith("+") ? 
            gupshupConfig.source_mobile.slice(1) : 
            gupshupConfig.source_mobile;
          const APP_NAME = gupshupConfig.app_name;
          
          // Format phone number for WhatsApp
          const formattedPhone = employeeData.phone.startsWith('+') ? 
            employeeData.phone.slice(1) : 
            employeeData.phone;
            
          // Create verification message
          const message = `
Hello ${employeeData.name},

Welcome to our team! Please click the link below to verify your account:

${verificationLink}

This link will expire in 24 hours. If you have any questions, please contact your manager.

Best regards,
The Management Team
          `.trim();
          
          // Send message via Gupshup
          const gupshupPayload = new URLSearchParams({
            channel: "whatsapp",
            source: SOURCE_NUMBER,
            destination: formattedPhone,
            message: JSON.stringify({
              type: "text",
              text: message
            }),
            "src.name": APP_NAME
          });
          
          const gupshupResponse = await fetch("https://api.gupshup.io/wa/api/v1/msg", {
            method: "POST",
            headers: {
              "Content-Type": "application/x-www-form-urlencoded",
              apikey: GUPSHUP_API_KEY
            },
            body: gupshupPayload.toString()
          });
          
          const gupshupResult = await gupshupResponse.json();
          
          if (!gupshupResponse.ok) {
            throw new Error(`Gupshup error: ${JSON.stringify(gupshupResult)}`);
          }
          
          verificationSent = true;
        } catch (error: any) {
          console.error(`Error sending verification message: ${error.message}`);
          // Continue with the process even if sending the verification message fails
        }
      } catch (error: any) {
        console.error(`Error creating verification link: ${error.message}`);
        // Continue with the process even if verification link creation fails
      }
    }

    // 6. Send welcome message if requested and verification link wasn't sent
>>>>>>> 5e3da9c7
    let welcomeMessageSent = false;
    if (sendWelcomeMessage && !verificationSent) {
      try {
        // Check if Gupshup is configured
        const { data: providerConfigData, error: providerConfigError } = await supabaseAdmin.from('messaging_providers').select('configuration').eq('provider_name', 'gupshup').single();
        if (providerConfigError || !providerConfigData?.configuration) {
          throw new Error('Gupshup config not found');
        }
        const gupshupConfig = providerConfigData.configuration;
        const GUPSHUP_API_KEY = gupshupConfig.api_key;
        const SOURCE_NUMBER = gupshupConfig.source_mobile.startsWith("+") ? gupshupConfig.source_mobile.slice(1) : gupshupConfig.source_mobile;
        const APP_NAME = gupshupConfig.app_name;
        // Format phone number for WhatsApp
        const formattedPhone = employeeData.phone.startsWith('+') ? employeeData.phone.slice(1) : employeeData.phone;
        // Create welcome message
        const message = `
Hello ${employeeData.name},

Welcome to our team! We're excited to have you join us.

Your staff account has been created and your manager will provide you with the login details soon.

If you have any questions, please contact your manager.

Best regards,
The Management Team
        `.trim();
        // Send message via Gupshup
        const gupshupPayload = new URLSearchParams({
          channel: "whatsapp",
          source: SOURCE_NUMBER,
          destination: formattedPhone,
          message: JSON.stringify({
            type: "text",
            text: message
          }),
          "src.name": APP_NAME
        });
        const gupshupResponse = await fetch("https://api.gupshup.io/wa/api/v1/msg", {
          method: "POST",
          headers: {
            "Content-Type": "application/x-www-form-urlencoded",
            apikey: GUPSHUP_API_KEY
          },
          body: gupshupPayload.toString()
        });
        const gupshupResult = await gupshupResponse.json();
        if (!gupshupResponse.ok) {
          throw new Error(`Gupshup error: ${JSON.stringify(gupshupResult)}`);
        }
        welcomeMessageSent = true;
      } catch (error) {
        console.error(`Error sending welcome message: ${error.message}`);
      // Continue with the process even if welcome message fails
      }
    }
<<<<<<< HEAD
    // 6. Generate and store verification token
    let verificationSent = false;
    try {
      // Get base URL from request origin or use default
      const requestUrl = new URL(req.url);
      const baseUrl = employeeData.baseUrl || `${requestUrl.protocol}//${requestUrl.host}`;
      // Invoke the verify-employee-otp function
      const response = await fetch(`${Deno.env.get('SUPABASE_URL')}/functions/v1/verify-employee-otp`, {
        method: 'POST',
        headers: {
          'Content-Type': 'application/json',
          'Authorization': `Bearer ${Deno.env.get('SUPABASE_SERVICE_ROLE_KEY')}`
        },
        body: JSON.stringify({
          phoneNumber: employeeData.phone,
          employeeId: employeeId,
          name: employeeData.name,
          baseUrl
        })
      });
      const result = await response.json();
      if (result.success) {
        verificationSent = true;
      } else {
        console.error(`Error sending verification: ${result.message}`);
      }
    } catch (error) {
      console.error(`Error sending verification: ${error.message}`);
    // Continue with the process even if verification fails
    }
    return new Response(JSON.stringify({
      success: true,
      employee: newEmployee,
      authAccountCreated,
      welcomeMessageSent,
      verificationSent,
      message: "Employee onboarding process completed"
    }), {
      status: 200,
      headers: {
        ...corsHeaders,
        'Content-Type': 'application/json'
=======

    return new Response(
      JSON.stringify({
        success: true,
        employee: newEmployee,
        authAccountCreated,
        authUserId,
        welcomeMessageSent,
        verificationSent,
        verificationLink,
        message: "Employee onboarding process completed"
      }),
      {
        status: 200,
        headers: {
          ...corsHeaders,
          'Content-Type': 'application/json'
        }
>>>>>>> 5e3da9c7
      }
    });
  } catch (error) {
    console.error("Error in employee onboarding:", error);
    return new Response(JSON.stringify({
      success: false,
      message: error.message || "Failed to complete employee onboarding"
    }), {
      status: 500,
      headers: {
        ...corsHeaders,
        'Content-Type': 'application/json'
      }
    });
  }
});

// Helper function to handle auth user deletion
async function handleDeleteAuthUser(authUserId: string) {
  try {
    const supabaseAdmin = createClient(
      Deno.env.get('SUPABASE_URL') as string,
      Deno.env.get('SUPABASE_SERVICE_ROLE_KEY') as string
    );
    
    // Delete the auth user
    const { error } = await supabaseAdmin.auth.admin.deleteUser(authUserId);
    
    if (error) throw error;
    
    return new Response(
      JSON.stringify({
        success: true,
        message: "Auth user deleted successfully"
      }),
      {
        status: 200,
        headers: {
          ...corsHeaders,
          'Content-Type': 'application/json'
        }
      }
    );
  } catch (error: any) {
    console.error("Error deleting auth user:", error);
    
    return new Response(
      JSON.stringify({
        success: false,
        message: error.message || "Failed to delete auth user",
      }),
      {
        status: 500,
        headers: {
          ...corsHeaders,
          'Content-Type': 'application/json'
        }
      }
    );
  }
}<|MERGE_RESOLUTION|>--- conflicted
+++ resolved
@@ -13,60 +13,26 @@
     });
   }
   try {
-<<<<<<< HEAD
-    const { employeeData, sendWelcomeMessage = true, createAuthAccount = true } = await req.json();
-=======
     const requestBody = await req.json();
-    
     // Check if this is a delete request
     if (requestBody.action === 'delete' && requestBody.authUserId) {
       return handleDeleteAuthUser(requestBody.authUserId);
     }
-
-    const { 
-      employeeData, 
-      sendWelcomeMessage = true,
-      createAuthAccount = true,
-      sendVerificationLink = true
-    } = requestBody;
-
->>>>>>> 5e3da9c7
+    const { employeeData, sendWelcomeMessage = true, createAuthAccount = true, sendVerificationLink = true } = requestBody;
     if (!employeeData || !employeeData.name || !employeeData.phone) {
       throw new Error("Employee data is required with at least name and phone number");
     }
     // Create Supabase client
-<<<<<<< HEAD
     const supabaseAdmin = createClient(Deno.env.get('SUPABASE_URL'), Deno.env.get('SUPABASE_SERVICE_ROLE_KEY'));
-    // 1. Create the employee record
+    // 1. Create the employee record with inactive status
     const { data: newEmployee, error: employeeError } = await supabaseAdmin.from('employees').insert({
       name: employeeData.name,
-      email: employeeData.email || (employeeData.phone + "@salon.com"),
+      email: employeeData.email || null,
       phone: employeeData.phone,
       photo_url: employeeData.photo_url || null,
       status: 'inactive',
       employment_type: employeeData.employment_type || 'stylist'
     }).select().single();
-=======
-    const supabaseAdmin = createClient(
-      Deno.env.get('SUPABASE_URL') as string,
-      Deno.env.get('SUPABASE_SERVICE_ROLE_KEY') as string
-    );
-
-    // 1. Create the employee record with inactive status
-    const { data: newEmployee, error: employeeError } = await supabaseAdmin
-      .from('employees')
-      .insert({
-        name: employeeData.name,
-        email: employeeData.email || null,
-        phone: employeeData.phone,
-        photo_url: employeeData.photo_url || null,
-        status: 'inactive', // Default to inactive until verified
-        employment_type: employeeData.employment_type || 'stylist',
-      })
-      .select()
-      .single();
-
->>>>>>> 5e3da9c7
     if (employeeError) {
       throw new Error(`Failed to create employee: ${employeeError.message}`);
     }
@@ -127,12 +93,7 @@
           }
         });
         if (authError) throw authError;
-<<<<<<< HEAD
-=======
-        
         authUserId = authUser.user.id;
-        
->>>>>>> 5e3da9c7
         // Link auth user to employee record
         await supabaseAdmin.from('employees').update({
           auth_id: authUser.user.id
@@ -143,10 +104,6 @@
       // Continue with the process even if auth account creation fails
       }
     }
-<<<<<<< HEAD
-    // 5. Send welcome message if requested
-=======
-
     // 5. Generate and send verification link if requested
     let verificationSent = false;
     let verificationLink = "";
@@ -154,65 +111,44 @@
       try {
         // Get base URL from request origin or use default
         const baseUrl = employeeData.baseUrl || `${Deno.env.get('SUPABASE_URL')}`;
-        
         // Generate a random verification token
-        const generateToken = () => {
+        const generateToken = ()=>{
           const length = 32;
           const charset = "abcdefghijklmnopqrstuvwxyzABCDEFGHIJKLMNOPQRSTUVWXYZ0123456789";
           let token = "";
-          for (let i = 0; i < length; i++) {
+          for(let i = 0; i < length; i++){
             const randomIndex = Math.floor(Math.random() * charset.length);
             token += charset[randomIndex];
           }
           return token;
         };
-
         const verificationToken = generateToken();
-        
         // Calculate expiration (24 hours from now)
         const expiresAt = new Date();
         expiresAt.setHours(expiresAt.getHours() + 24);
-        
         // Store the verification token in the database
-        const { error: tokenError } = await supabaseAdmin
-          .from('employee_verification_links')
-          .insert({
-            employee_id: employeeId,
-            verification_token: verificationToken,
-            expires_at: expiresAt.toISOString(),
-            used: false
-          });
-          
+        const { error: tokenError } = await supabaseAdmin.from('employee_verification_links').insert({
+          employee_id: employeeId,
+          verification_token: verificationToken,
+          expires_at: expiresAt.toISOString(),
+          used: false
+        });
         if (tokenError) throw tokenError;
-        
         // Create the verification link
         verificationLink = `${baseUrl}/verify?token=${verificationToken}&phone=${encodeURIComponent(employeeData.phone)}`;
-        
         // Send the verification link via Gupshup
         try {
           // Check if Gupshup is configured
-          const { data: providerConfigData, error: providerConfigError } = await supabaseAdmin
-            .from('messaging_providers')
-            .select('configuration')
-            .eq('provider_name', 'gupshup')
-            .single();
-            
+          const { data: providerConfigData, error: providerConfigError } = await supabaseAdmin.from('messaging_providers').select('configuration').eq('provider_name', 'gupshup').single();
           if (providerConfigError || !providerConfigData?.configuration) {
             throw new Error('Gupshup config not found');
           }
-          
           const gupshupConfig = providerConfigData.configuration;
           const GUPSHUP_API_KEY = gupshupConfig.api_key;
-          const SOURCE_NUMBER = gupshupConfig.source_mobile.startsWith("+") ? 
-            gupshupConfig.source_mobile.slice(1) : 
-            gupshupConfig.source_mobile;
+          const SOURCE_NUMBER = gupshupConfig.source_mobile.startsWith("+") ? gupshupConfig.source_mobile.slice(1) : gupshupConfig.source_mobile;
           const APP_NAME = gupshupConfig.app_name;
-          
           // Format phone number for WhatsApp
-          const formattedPhone = employeeData.phone.startsWith('+') ? 
-            employeeData.phone.slice(1) : 
-            employeeData.phone;
-            
+          const formattedPhone = employeeData.phone.startsWith('+') ? employeeData.phone.slice(1) : employeeData.phone;
           // Create verification message
           const message = `
 Hello ${employeeData.name},
@@ -226,7 +162,6 @@
 Best regards,
 The Management Team
           `.trim();
-          
           // Send message via Gupshup
           const gupshupPayload = new URLSearchParams({
             channel: "whatsapp",
@@ -238,7 +173,6 @@
             }),
             "src.name": APP_NAME
           });
-          
           const gupshupResponse = await fetch("https://api.gupshup.io/wa/api/v1/msg", {
             method: "POST",
             headers: {
@@ -247,26 +181,21 @@
             },
             body: gupshupPayload.toString()
           });
-          
           const gupshupResult = await gupshupResponse.json();
-          
           if (!gupshupResponse.ok) {
             throw new Error(`Gupshup error: ${JSON.stringify(gupshupResult)}`);
           }
-          
           verificationSent = true;
-        } catch (error: any) {
+        } catch (error) {
           console.error(`Error sending verification message: ${error.message}`);
-          // Continue with the process even if sending the verification message fails
+        // Continue with the process even if sending the verification message fails
         }
-      } catch (error: any) {
+      } catch (error) {
         console.error(`Error creating verification link: ${error.message}`);
-        // Continue with the process even if verification link creation fails
-      }
-    }
-
+      // Continue with the process even if verification link creation fails
+      }
+    }
     // 6. Send welcome message if requested and verification link wasn't sent
->>>>>>> 5e3da9c7
     let welcomeMessageSent = false;
     if (sendWelcomeMessage && !verificationSent) {
       try {
@@ -323,69 +252,20 @@
       // Continue with the process even if welcome message fails
       }
     }
-<<<<<<< HEAD
-    // 6. Generate and store verification token
-    let verificationSent = false;
-    try {
-      // Get base URL from request origin or use default
-      const requestUrl = new URL(req.url);
-      const baseUrl = employeeData.baseUrl || `${requestUrl.protocol}//${requestUrl.host}`;
-      // Invoke the verify-employee-otp function
-      const response = await fetch(`${Deno.env.get('SUPABASE_URL')}/functions/v1/verify-employee-otp`, {
-        method: 'POST',
-        headers: {
-          'Content-Type': 'application/json',
-          'Authorization': `Bearer ${Deno.env.get('SUPABASE_SERVICE_ROLE_KEY')}`
-        },
-        body: JSON.stringify({
-          phoneNumber: employeeData.phone,
-          employeeId: employeeId,
-          name: employeeData.name,
-          baseUrl
-        })
-      });
-      const result = await response.json();
-      if (result.success) {
-        verificationSent = true;
-      } else {
-        console.error(`Error sending verification: ${result.message}`);
-      }
-    } catch (error) {
-      console.error(`Error sending verification: ${error.message}`);
-    // Continue with the process even if verification fails
-    }
     return new Response(JSON.stringify({
       success: true,
       employee: newEmployee,
       authAccountCreated,
+      authUserId,
       welcomeMessageSent,
       verificationSent,
+      verificationLink,
       message: "Employee onboarding process completed"
     }), {
       status: 200,
       headers: {
         ...corsHeaders,
         'Content-Type': 'application/json'
-=======
-
-    return new Response(
-      JSON.stringify({
-        success: true,
-        employee: newEmployee,
-        authAccountCreated,
-        authUserId,
-        welcomeMessageSent,
-        verificationSent,
-        verificationLink,
-        message: "Employee onboarding process completed"
-      }),
-      {
-        status: 200,
-        headers: {
-          ...corsHeaders,
-          'Content-Type': 'application/json'
-        }
->>>>>>> 5e3da9c7
       }
     });
   } catch (error) {
@@ -402,48 +282,34 @@
     });
   }
 });
-
 // Helper function to handle auth user deletion
-async function handleDeleteAuthUser(authUserId: string) {
+async function handleDeleteAuthUser(authUserId) {
   try {
-    const supabaseAdmin = createClient(
-      Deno.env.get('SUPABASE_URL') as string,
-      Deno.env.get('SUPABASE_SERVICE_ROLE_KEY') as string
-    );
-    
+    const supabaseAdmin = createClient(Deno.env.get('SUPABASE_URL'), Deno.env.get('SUPABASE_SERVICE_ROLE_KEY'));
     // Delete the auth user
     const { error } = await supabaseAdmin.auth.admin.deleteUser(authUserId);
-    
     if (error) throw error;
-    
-    return new Response(
-      JSON.stringify({
-        success: true,
-        message: "Auth user deleted successfully"
-      }),
-      {
-        status: 200,
-        headers: {
-          ...corsHeaders,
-          'Content-Type': 'application/json'
-        }
-      }
-    );
-  } catch (error: any) {
+    return new Response(JSON.stringify({
+      success: true,
+      message: "Auth user deleted successfully"
+    }), {
+      status: 200,
+      headers: {
+        ...corsHeaders,
+        'Content-Type': 'application/json'
+      }
+    });
+  } catch (error) {
     console.error("Error deleting auth user:", error);
-    
-    return new Response(
-      JSON.stringify({
-        success: false,
-        message: error.message || "Failed to delete auth user",
-      }),
-      {
-        status: 500,
-        headers: {
-          ...corsHeaders,
-          'Content-Type': 'application/json'
-        }
-      }
-    );
+    return new Response(JSON.stringify({
+      success: false,
+      message: error.message || "Failed to delete auth user"
+    }), {
+      status: 500,
+      headers: {
+        ...corsHeaders,
+        'Content-Type': 'application/json'
+      }
+    });
   }
 }