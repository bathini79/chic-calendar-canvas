--- conflicted
+++ resolved
@@ -596,15 +596,7 @@
             <div className="flex flex-col flex-1 min-h-0">
               {currentScreen === SCREEN.SERVICE_SELECTION && (
                 <>
-<<<<<<< HEAD
                   <div className="px-6 overflow-hidden flex-1">
-=======
-                  <div className="p-6 pb-0 pt-2 flex-shrink-0">
-                    <h3 className="text-lg font-semibold">Select Services</h3>
-                  </div>
-
-                  <div className="flex-1 overflow-y-auto px-6 min-h-0">
->>>>>>> d5fac496
                     <ServiceSelector
                       onServiceSelect={handleServiceSelect}
                       onPackageSelect={handlePackageSelect}
